--- conflicted
+++ resolved
@@ -38,15 +38,11 @@
     return db[hax.config['runs_collection']]
 
 
-<<<<<<< HEAD
-def update_datasets():
-    """Update hax.runs.datasets to contain latest datasets."""
-=======
 def update_datasets(query=None):
     """Update hax.runs.datasets to contain latest datasets.
     Currently just loads XENON100 run 10 runs from a csv file.
+    query: custom query, in case you only want to update partially??
     """
->>>>>>> 2f940923
     global datasets
     experiment = hax.config['experiment']
 
@@ -67,37 +63,22 @@
     elif experiment == 'XENON1T':
         collection = get_rundb_collection()
         docs = []
-<<<<<<< HEAD
-=======
 
         if query is None:
             query = {}
         query['detector'] = hax.config.get('detector', 'tpc')
 
-        for doc in collection.find(query,
-                                   ['name', 'number', 'start', 'end', 'source',
-                                    'reader.self_trigger',
-                                    'trigger.events_built', 'trigger.status',
-                                    'tags.name'
-                                    ]):
+        log.debug("Updating datasets from runs database... ")
+        cursor = collection.find(query,
+                                ['name', 'number', 'start', 'end', 'source',
+                                 'reader.self_trigger',
+                                 'trigger.events_built', 'trigger.status',
+                                 'tags.name',
+                                 'data'])
+        for doc in cursor:
+            # Process and flatten the doc
             doc['tags'] = ','.join([t['name'] for t in doc.get('tags', [])])   # Convert tags to single string
             doc = flatten_dict(doc, separator='__')
-            del doc['_id']   # Remove the Mongo document ID
-            doc['raw_data_subfolder'] = ''      # For the moment, everything is in one folder
-            docs.append(doc)
-        datasets = pd.DataFrame(docs)
->>>>>>> 2f940923
-
-        log.debug("Updating datasets from runs database... ")
-        cursor = collection.find(
-            {'detector': hax.config.get('detector', 'tpc')},
-            ['name', 'number', 'start', 'end', 'source',
-             'reader.self_trigger',
-             'trigger.events_built', 'trigger.status',
-             'tags.name',
-             'data'])
-        for doc in cursor:
-            # Process and flatten the doc
             del doc['_id']   # Remove the Mongo document ID
             doc['tags'] = ','.join([t['name'] for t in doc.get('tags', [])])    # Convert tags to single string
             if 'data' in doc:
