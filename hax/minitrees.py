--- conflicted
+++ resolved
@@ -263,22 +263,14 @@
     return skimmed_data
 
 
-<<<<<<< HEAD
-def load(datasets, treemakers='Basics', force_reload=False, use_root=True, use_pickle=False):
+def load(datasets, treemakers='Basics', force_reload=False, use_root=True, use_pickle=False, also_fundamentals=True):
     """Return pandas DataFrame with minitrees of several datasets and treemakers.
     :param datasets: names or numbers of datasets (without .root) to load
     :param treemakers: treemaker class (or string with name of class) or list of these to load. Defaults to 'Basics'.
     :param force_reload: if True, will force mini-trees to be re-made whether they are outdated or not.
     :param use_root: use ROOT to read/write cached minitrees
     :param use_pickle: use ROOT to read/write cached minitrees
-=======
-def load(datasets, treemakers='Basics', force_reload=False, also_fundamentals=True):
-    """Return pandas DataFrame with minitrees of several datasets.
-      datasets: names or numbers of datasets (without .root) to load
-      treemakers: treemaker class (or string with name of class) or list of these to load. Defaults to 'Basics'.
-      force_reload: if True, will force mini-trees to be re-made whether they are outdated or not.
-      also_fundamentals: if True (default), also load the Fundamentals treemaker.
->>>>>>> b88c4ea1
+    :param also_fundamentals: if True (default) also loads the Fundamentals treemaker. This is highly recommended.
     """
     if isinstance(datasets, (str, int, np.int64, np.int, np.int32)):
         datasets = [datasets]
@@ -312,15 +304,14 @@
         cols_to_use = ['event_number'] + d.columns.difference(result.columns).tolist()
         result = pd.merge(d[cols_to_use], result, on='event_number')
 
-<<<<<<< HEAD
-=======
-    # Clean up index, remove 'index' column
-    # Probably we're doing something weird with pandas, this doesn't seem like the well-trodden path...
-    # TODO: is this still necessary?
-    result.drop('index', axis=1, inplace=True)
-    result = result.reset_index()
-    result.drop('index', axis=1, inplace=True)
->>>>>>> b88c4ea1
+    if 'index' in result.columns:
+        # Clean up index, remove 'index' column
+        # Probably we're doing something weird with pandas, this doesn't seem like the well-trodden path...
+        # TODO: is this still necessary?
+        result.drop('index', axis=1, inplace=True)
+        result = result.reset_index()
+        result.drop('index', axis=1, inplace=True)
+
     return result
 
 
