"""Utility functions for loading and looping over a pax root file
"""
import logging
import os

from tqdm import tqdm
import ROOT
from pax.plugins.io.ROOTClass import load_event_class, load_pax_event_class_from_root
from pax.exceptions import MaybeOldFormatException

import hax
from hax import runs
from hax.utils import find_file_in_folders


log = logging.getLogger('hax.paxroot')


def open_pax_rootfile(filename):
    """Opens pax root file filename, compiling classes/dictionaries as needed. Returns TFile object
    pax_class_version is only needed for old pax files, for pax >= 4.5.0 the class is contained inside the root file
    """
    if not os.path.exists(filename):
        raise ValueError("%s does not exist!" % filename)
    try:
        load_pax_event_class_from_root(filename)
    except MaybeOldFormatException:
        log.warning("Root file %s does not include pax event class. Normal for pax < 4.5."
                    "Falling back to event class for pax %s" % (filename, hax.config['old_pax_class_version']))
        # Load the pax class for the data format version
        load_event_class(os.path.join(hax.config['old_pax_classes_dir'],
                                      'pax_event_class_%d.cpp' % hax.config['old_pax_class_version']))
    return ROOT.TFile(filename)


# An exception you can raise to stop looping over the current dataset
class StopEventLoop(Exception):
    pass


def function_results_datasets(datasets_names, event_function=lambda event, **kwargs: None,
                              branch_selection='basic', kwargs=dict()):
    """Returns a generator which yields the return values of event_function(event) over the datasets specified in
    datasets_names.

    Parameters are equivalent to loop_over_datasets, except for the addition of kwargs, which allows for additional
    arguments to be passed to event_function if the function is able to take more than one. kwargs should be a dict
    mapping argument names to their respective values.
    Example: kwargs={'x': 2, 'y': 3} --> function called like: event_function(event, x=2, y=3)
    """
    if isinstance(datasets_names, str):
        datasets_names = [datasets_names]

    for dataset_name in datasets_names:
        # Open the file, load the tree
        # If you get "'TObject' object has no attribute 'GetEntries'" here,
        # we renamed the tree to T1 or TPax or something
        try:
            dataset = runs.datasets.loc[runs.datasets['name'] == dataset_name].iloc[0]
            filename = dataset.location
        except IndexError:
            print("Don't know a dataset named %s, trying to find it anyway..." % dataset_name)
            filename = find_file_in_folders(dataset_name + '.root', hax.config['main_data_paths'])
        if not filename:
            raise ValueError("Cannot loop over dataset %s, we don't know where it is." % dataset_name)

        rootfile = open_pax_rootfile(filename)
        t = rootfile.Get('tree')
        n_events = t.GetEntries()

        if branch_selection == 'basic':
            branch_selection = hax.config['basic_branches']

        # Activate the desired branches
        if branch_selection:
            t.SetBranchStatus("*", 0)
            for bn in branch_selection:
                t.SetBranchStatus(bn, 1)

        try:
            source = range(n_events)
            if hax.config.get('tqdm_on', True):
                source = tqdm(source)
            for event_i in source:
                t.GetEntry(event_i)
                event = t.events
<<<<<<< HEAD
                event_function(event)

=======
                yield event_function(event, **kwargs)
>>>>>>> fde76e06
        except StopEventLoop:
            rootfile.Close()
        except Exception as e:
            rootfile.Close()
            raise e


def loop_over_datasets(datasets_names, event_function=lambda event: None,
                       branch_selection='basic'):
    """Execute event_function(event) over all events in the dataset(s)
    Does not return anything: you have to keep track of results yourself (global vars, function attrs,
    classes, ...)
    branch selection: can be None (all branches are read), 'basic' (hax.config['basic_branches'] are read), or a list of
    branches to read.
    """
    for result in function_results_datasets(datasets_names, event_function, branch_selection):
        # do nothing with the results
        pass

# For backward compatibility
loop_over_dataset = loop_over_datasets<|MERGE_RESOLUTION|>--- conflicted
+++ resolved
@@ -84,12 +84,8 @@
             for event_i in source:
                 t.GetEntry(event_i)
                 event = t.events
-<<<<<<< HEAD
-                event_function(event)
+                yield event_function(event, **kwargs)
 
-=======
-                yield event_function(event, **kwargs)
->>>>>>> fde76e06
         except StopEventLoop:
             rootfile.Close()
         except Exception as e:
